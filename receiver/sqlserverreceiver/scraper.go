// Copyright The OpenTelemetry Authors
// SPDX-License-Identifier: Apache-2.0

package sqlserverreceiver // import "github.com/open-telemetry/opentelemetry-collector-contrib/receiver/sqlserverreceiver"

import (
	"container/heap"
	"context"
	"database/sql"
	"encoding/hex"
	"errors"
	"fmt"
	"sort"
	"strconv"
	"time"

	lru "github.com/hashicorp/golang-lru/v2"
	"go.opentelemetry.io/collector/component"
	"go.opentelemetry.io/collector/featuregate"
	"go.opentelemetry.io/collector/pdata/pcommon"
	"go.opentelemetry.io/collector/pdata/plog"
	"go.opentelemetry.io/collector/pdata/pmetric"
	"go.opentelemetry.io/collector/receiver"
	"go.opentelemetry.io/collector/scraper"
	"go.opentelemetry.io/otel/propagation"
	"go.opentelemetry.io/otel/trace"
	"go.uber.org/zap"

	"github.com/open-telemetry/opentelemetry-collector-contrib/internal/sqlquery"
	"github.com/open-telemetry/opentelemetry-collector-contrib/receiver/sqlserverreceiver/internal/metadata"
)

const (
	computerNameKey  = "computer_name"
	databaseNameKey  = "database_name"
	instanceNameKey  = "sql_instance"
	serverAddressKey = "server.address"
	serverPortKey    = "server.port"
)

const removeServerResourceAttributeFeatureGateID = "receiver.sqlserver.RemoveServerResourceAttribute"

var removeServerResourceAttributeFeatureGate = featuregate.GlobalRegistry().MustRegister(
	removeServerResourceAttributeFeatureGateID,
	featuregate.StageAlpha,
	featuregate.WithRegisterFromVersion("v0.128.0"),
	featuregate.WithRegisterDescription("When enabled, the server.address and server.port resource attributes are no longer added to metrics. Instead they will be in attributes."),
	featuregate.WithRegisterReferenceURL("https://github.com/open-telemetry/opentelemetry-collector-contrib/pull/40141"),
)

type sqlServerScraperHelper struct {
	id                     component.ID
	config                 *Config
	sqlQuery               string
	instanceName           string
	clientProviderFunc     sqlquery.ClientProviderFunc
	dbProviderFunc         sqlquery.DbProviderFunc
	logger                 *zap.Logger
	telemetry              sqlquery.TelemetryConfig
	client                 sqlquery.DbClient
	db                     *sql.DB
	mb                     *metadata.MetricsBuilder
	lb                     *metadata.LogsBuilder
	cache                  *lru.Cache[string, int64]
	lastExecutionTimestamp time.Time
}

var (
	_ scraper.Metrics = (*sqlServerScraperHelper)(nil)
	_ scraper.Logs    = (*sqlServerScraperHelper)(nil)
)

func newSQLServerScraper(id component.ID,
	query string,
	telemetry sqlquery.TelemetryConfig,
	dbProviderFunc sqlquery.DbProviderFunc,
	clientProviderFunc sqlquery.ClientProviderFunc,
	params receiver.Settings,
	cfg *Config,
	cache *lru.Cache[string, int64],
) *sqlServerScraperHelper {
	return &sqlServerScraperHelper{
		id:                     id,
		config:                 cfg,
		sqlQuery:               query,
		logger:                 params.Logger,
		telemetry:              telemetry,
		dbProviderFunc:         dbProviderFunc,
		clientProviderFunc:     clientProviderFunc,
		mb:                     metadata.NewMetricsBuilder(cfg.MetricsBuilderConfig, params),
		lb:                     metadata.NewLogsBuilder(cfg.LogsBuilderConfig, params),
		cache:                  cache,
		lastExecutionTimestamp: time.Unix(0, 0),
	}
}

func (s *sqlServerScraperHelper) ID() component.ID {
	return s.id
}

func (s *sqlServerScraperHelper) Start(context.Context, component.Host) error {
	var err error
	s.db, err = s.dbProviderFunc()
	if err != nil {
		return fmt.Errorf("failed to open Db connection: %w", err)
	}
	s.client = s.clientProviderFunc(sqlquery.DbWrapper{Db: s.db}, s.sqlQuery, s.logger, s.telemetry)

	return nil
}

func (s *sqlServerScraperHelper) ScrapeMetrics(ctx context.Context) (pmetric.Metrics, error) {
	var err error

	switch s.sqlQuery {
	case getSQLServerDatabaseIOQuery(s.config.InstanceName):
		err = s.recordDatabaseIOMetrics(ctx)
	case getSQLServerPerformanceCounterQuery(s.config.InstanceName):
		err = s.recordDatabasePerfCounterMetrics(ctx)
	case getSQLServerPropertiesQuery(s.config.InstanceName):
		err = s.recordDatabaseStatusMetrics(ctx)
	case getSQLServerWaitStatsQuery(s.config.InstanceName):
		err = s.recordDatabaseWaitMetrics(ctx)
	default:
		return pmetric.Metrics{}, fmt.Errorf("Attempted to get metrics from unsupported query: %s", s.sqlQuery)
	}

	if err != nil {
		return pmetric.Metrics{}, err
	}

	return s.mb.Emit(), nil
}

func (s *sqlServerScraperHelper) ScrapeLogs(ctx context.Context) (plog.Logs, error) {
	var err error
	var resources pcommon.Resource
	switch s.sqlQuery {
	case getSQLServerQueryTextAndPlanQuery():
		if s.lastExecutionTimestamp.Add(s.config.TopQueryCollection.CollectionInterval).After(time.Now()) {
			s.logger.Debug("Skipping the collection of top queries because the current time has not yet exceeded the last execution time plus the specified collection interval")
			return plog.NewLogs(), nil
		}
		resources, err = s.recordDatabaseQueryTextAndPlan(ctx, s.config.TopQueryCount)
	case getSQLServerQuerySamplesQuery():
		resources, err = s.recordDatabaseSampleQuery(ctx)
	default:
		return plog.Logs{}, fmt.Errorf("Attempted to get logs from unsupported query: %s", s.sqlQuery)
	}

	return s.lb.Emit(metadata.WithLogsResource(resources)), err
}

func (s *sqlServerScraperHelper) Shutdown(_ context.Context) error {
	if s.db != nil {
		return s.db.Close()
	}
	return nil
}

func (s *sqlServerScraperHelper) recordDatabaseIOMetrics(ctx context.Context) error {
	const physicalFilenameKey = "physical_filename"
	const logicalFilenameKey = "logical_filename"
	const fileTypeKey = "file_type"
	const readLatencyMsKey = "read_latency_ms"
	const writeLatencyMsKey = "write_latency_ms"
	const readCountKey = "reads"
	const writeCountKey = "writes"
	const readBytesKey = "read_bytes"
	const writeBytesKey = "write_bytes"

	rows, err := s.client.QueryRows(ctx)
	if err != nil {
		if !errors.Is(err, sqlquery.ErrNullValueWarning) {
			return fmt.Errorf("sqlServerScraperHelper: %w", err)
		}
		s.logger.Warn("problems encountered getting metric rows", zap.Error(err))
	}

	var errs []error
	now := pcommon.NewTimestampFromTime(time.Now())
	var val any
	for i, row := range rows {
		rb := s.mb.NewResourceBuilder()
		rb.SetSqlserverComputerName(row[computerNameKey])
		rb.SetSqlserverDatabaseName(row[databaseNameKey])
		rb.SetSqlserverInstanceName(row[instanceNameKey])
		rb.SetHostName(s.config.Server)

		if !removeServerResourceAttributeFeatureGate.IsEnabled() {
			rb.SetServerAddress(s.config.Server)
			rb.SetServerPort(int64(s.config.Port))
		}

		val, err = retrieveFloat(row, readLatencyMsKey)
		if err != nil {
			err = fmt.Errorf("row %d: %w", i, err)
			errs = append(errs, err)
		} else {
			s.mb.RecordSqlserverDatabaseLatencyDataPoint(now, val.(float64)/1e3, row[physicalFilenameKey], row[logicalFilenameKey], row[fileTypeKey], metadata.AttributeDirectionRead)
		}

		val, err = retrieveFloat(row, writeLatencyMsKey)
		if err != nil {
			err = fmt.Errorf("row %d: %w", i, err)
			errs = append(errs, err)
		} else {
			s.mb.RecordSqlserverDatabaseLatencyDataPoint(now, val.(float64)/1e3, row[physicalFilenameKey], row[logicalFilenameKey], row[fileTypeKey], metadata.AttributeDirectionWrite)
		}

		errs = append(errs, s.mb.RecordSqlserverDatabaseOperationsDataPoint(now, row[readCountKey], row[physicalFilenameKey], row[logicalFilenameKey], row[fileTypeKey], metadata.AttributeDirectionRead))
		errs = append(errs, s.mb.RecordSqlserverDatabaseOperationsDataPoint(now, row[writeCountKey], row[physicalFilenameKey], row[logicalFilenameKey], row[fileTypeKey], metadata.AttributeDirectionWrite))
		errs = append(errs, s.mb.RecordSqlserverDatabaseIoDataPoint(now, row[readBytesKey], row[physicalFilenameKey], row[logicalFilenameKey], row[fileTypeKey], metadata.AttributeDirectionRead))
		errs = append(errs, s.mb.RecordSqlserverDatabaseIoDataPoint(now, row[writeBytesKey], row[physicalFilenameKey], row[logicalFilenameKey], row[fileTypeKey], metadata.AttributeDirectionWrite))

		s.mb.EmitForResource(metadata.WithResource(rb.Emit()))
	}

	if len(rows) == 0 {
		s.logger.Info("SQLServerScraperHelper: No rows found by query")
	}

	return errors.Join(errs...)
}

func (s *sqlServerScraperHelper) recordDatabasePerfCounterMetrics(ctx context.Context) error {
	const counterKey = "counter"
	const valueKey = "value"
	// Constants are the columns for metrics from query
	const activeTempTables = "Active Temp Tables"
	const backupRestoreThroughputPerSec = "Backup/Restore Throughput/sec"
	const batchRequestRate = "Batch Requests/sec"
	const bufferCacheHitRatio = "Buffer cache hit ratio"
	const bytesReceivedFromReplicaPerSec = "Bytes Received from Replica/sec"
	const bytesSentForReplicaPerSec = "Bytes Sent to Replica/sec"
	const diskReadIOSec = "Disk Read IO/sec"
	const diskReadIOThrottled = "Disk Read IO Throttled/sec"
	const diskWriteIOSec = "Disk Write IO/sec"
	const diskWriteIOThrottled = "Disk Write IO Throttled/sec"
	const executionErrors = "Execution Errors"
	const freeListStalls = "Free list stalls/sec"
	const freeSpaceInTempdb = "Free Space in tempdb (KB)"
	const fullScansPerSec = "Full Scans/sec"
	const indexSearchesPerSec = "Index Searches/sec"
	const lockTimeoutsPerSec = "Lock Timeouts/sec"
	const lockWaitCount = "Lock Wait Count"
	const lockWaits = "Lock Waits/sec"
	const loginsPerSec = "Logins/sec"
	const logoutPerSec = "Logouts/sec"
	const numberOfDeadlocksPerSec = "Number of Deadlocks/sec"
	const mirrorWritesTransactionPerSec = "Mirrored Write Transactions/sec"
	const memoryGrantsPending = "Memory Grants Pending"
	const pageLifeExpectancy = "Page life expectancy"
	const pageLookupsPerSec = "Page lookups/sec"
	const processesBlocked = "Processes blocked"
	const sqlCompilationRate = "SQL Compilations/sec"
	const sqlReCompilationsRate = "SQL Re-Compilations/sec"
	const transactionDelay = "Transaction Delay"
	const userConnCount = "User Connections"
	const usedMemory = "Used memory (KB)"
	const versionStoreSize = "Version Store Size (KB)"

	rows, err := s.client.QueryRows(ctx)
	if err != nil {
		if !errors.Is(err, sqlquery.ErrNullValueWarning) {
			return fmt.Errorf("sqlServerScraperHelper: %w", err)
		}
		s.logger.Warn("problems encountered getting metric rows", zap.Error(err))
	}

	var errs []error
	now := pcommon.NewTimestampFromTime(time.Now())

	for i, row := range rows {
		rb := s.mb.NewResourceBuilder()
		rb.SetSqlserverComputerName(row[computerNameKey])
		rb.SetSqlserverInstanceName(row[instanceNameKey])
		rb.SetHostName(s.config.Server)

		if !removeServerResourceAttributeFeatureGate.IsEnabled() {
			rb.SetServerAddress(s.config.Server)
			rb.SetServerPort(int64(s.config.Port))
		}

		switch row[counterKey] {
		case activeTempTables:
			val, err := retrieveInt(row, valueKey)
			if err != nil {
				err = fmt.Errorf("failed to parse valueKey for row %d: %w in %s", i, err, activeTempTables)
				errs = append(errs, err)
			} else {
				s.mb.RecordSqlserverTableCountDataPoint(now, val.(int64), metadata.AttributeTableStateActive, metadata.AttributeTableStatusTemporary)
			}
		case backupRestoreThroughputPerSec:
			val, err := retrieveFloat(row, valueKey)
			if err != nil {
				err = fmt.Errorf("failed to parse valueKey for row %d: %w in %s", i, err, backupRestoreThroughputPerSec)
				errs = append(errs, err)
			} else {
				s.mb.RecordSqlserverDatabaseBackupOrRestoreRateDataPoint(now, val.(float64))
			}
		case batchRequestRate:
			val, err := retrieveFloat(row, valueKey)
			if err != nil {
				err = fmt.Errorf("failed to parse valueKey for row %d: %w in %s", i, err, batchRequestRate)
				errs = append(errs, err)
			} else {
				s.mb.RecordSqlserverBatchRequestRateDataPoint(now, val.(float64))
			}
		case bufferCacheHitRatio:
			val, err := retrieveFloat(row, valueKey)
			if err != nil {
				err = fmt.Errorf("failed to parse valueKey for row %d: %w in %s", i, err, bufferCacheHitRatio)
				errs = append(errs, err)
			} else {
				s.mb.RecordSqlserverPageBufferCacheHitRatioDataPoint(now, val.(float64))
			}
		case bytesReceivedFromReplicaPerSec:
			val, err := retrieveFloat(row, valueKey)
			if err != nil {
				err = fmt.Errorf("failed to parse valueKey for row %d: %w in %s", i, err, bytesReceivedFromReplicaPerSec)
				errs = append(errs, err)
			} else {
				s.mb.RecordSqlserverReplicaDataRateDataPoint(now, val.(float64), metadata.AttributeReplicaDirectionReceive)
			}
		case bytesSentForReplicaPerSec:
			val, err := retrieveFloat(row, valueKey)
			if err != nil {
				err = fmt.Errorf("failed to parse valueKey for row %d: %w in %s", i, err, bytesReceivedFromReplicaPerSec)
				errs = append(errs, err)
			} else {
				s.mb.RecordSqlserverReplicaDataRateDataPoint(now, val.(float64), metadata.AttributeReplicaDirectionTransmit)
			}
		case diskReadIOSec:
			val, err := retrieveFloat(row, valueKey)
			if err != nil {
				err = fmt.Errorf("failed to parse valueKey for row %d: %w in %s", i, err, diskReadIOSec)
				errs = append(errs, err)
			} else {
				s.mb.RecordSqlserverResourcePoolDiskOperationsDataPoint(now, val.(float64), metadata.AttributeDirectionRead)
			}
		case diskReadIOThrottled:
			errs = append(errs, s.mb.RecordSqlserverResourcePoolDiskThrottledReadRateDataPoint(now, row[valueKey]))
		case diskWriteIOSec:
			val, err := retrieveFloat(row, valueKey)
			if err != nil {
				err = fmt.Errorf("failed to parse valueKey for row %d: %w in %s", i, err, diskWriteIOSec)
				errs = append(errs, err)
			} else {
				s.mb.RecordSqlserverResourcePoolDiskOperationsDataPoint(now, val.(float64), metadata.AttributeDirectionWrite)
			}
		case diskWriteIOThrottled:
			errs = append(errs, s.mb.RecordSqlserverResourcePoolDiskThrottledWriteRateDataPoint(now, row[valueKey]))
		case executionErrors:
			val, err := retrieveInt(row, valueKey)
			if err != nil {
				err = fmt.Errorf("failed to parse valueKey for row %d: %w in %s", i, err, executionErrors)
				errs = append(errs, err)
			} else {
				s.mb.RecordSqlserverDatabaseExecutionErrorsDataPoint(now, val.(int64))
			}
		case freeListStalls:
			val, err := retrieveInt(row, valueKey)
			if err != nil {
				err = fmt.Errorf("failed to parse valueKey for row %d: %w in %s", i, err, freeListStalls)
				errs = append(errs, err)
			} else {
				s.mb.RecordSqlserverPageBufferCacheFreeListStallsRateDataPoint(now, val.(int64))
			}
		case fullScansPerSec:
			val, err := retrieveFloat(row, valueKey)
			if err != nil {
				err = fmt.Errorf("failed to parse valueKey for row %d: %w in %s", i, err, fullScansPerSec)
				errs = append(errs, err)
			} else {
				s.mb.RecordSqlserverDatabaseFullScanRateDataPoint(now, val.(float64))
			}
		case freeSpaceInTempdb:
			val, err := retrieveInt(row, valueKey)
			if err != nil {
				err = fmt.Errorf("failed to parse valueKey for row %d: %w in %s", i, err, freeSpaceInTempdb)
				errs = append(errs, err)
			} else {
				s.mb.RecordSqlserverDatabaseTempdbSpaceDataPoint(now, val.(int64), metadata.AttributeTempdbStateFree)
			}
		case indexSearchesPerSec:
			val, err := retrieveFloat(row, valueKey)
			if err != nil {
				err = fmt.Errorf("failed to parse valueKey for row %d: %w in %s", i, err, indexSearchesPerSec)
				errs = append(errs, err)
			} else {
				s.mb.RecordSqlserverIndexSearchRateDataPoint(now, val.(float64))
			}
		case lockTimeoutsPerSec:
			val, err := retrieveFloat(row, valueKey)
			if err != nil {
				err = fmt.Errorf("failed to parse valueKey for row %d: %w in %s", i, err, lockTimeoutsPerSec)
				errs = append(errs, err)
			} else {
				s.mb.RecordSqlserverLockTimeoutRateDataPoint(now, val.(float64))
			}
		case lockWaitCount:
			val, err := retrieveInt(row, valueKey)
			if err != nil {
				err = fmt.Errorf("failed to parse valueKey for row %d: %w in %s", i, err, lockWaitCount)
				errs = append(errs, err)
			} else {
				s.mb.RecordSqlserverLockWaitCountDataPoint(now, val.(int64))
			}
		case lockWaits:
			val, err := retrieveFloat(row, valueKey)
			if err != nil {
				err = fmt.Errorf("failed to parse valueKey for row %d: %w in %s", i, err, lockWaits)
				errs = append(errs, err)
			} else {
				s.mb.RecordSqlserverLockWaitRateDataPoint(now, val.(float64))
			}
		case loginsPerSec:
			val, err := retrieveFloat(row, valueKey)
			if err != nil {
				err = fmt.Errorf("failed to parse valueKey for row %d: %w in %s", i, err, loginsPerSec)
				errs = append(errs, err)
			} else {
				s.mb.RecordSqlserverLoginRateDataPoint(now, val.(float64))
			}
		case logoutPerSec:
			val, err := retrieveFloat(row, valueKey)
			if err != nil {
				err = fmt.Errorf("failed to parse valueKey for row %d: %w in %s", i, err, logoutPerSec)
				errs = append(errs, err)
			} else {
				s.mb.RecordSqlserverLogoutRateDataPoint(now, val.(float64))
			}
		case memoryGrantsPending:
			val, err := retrieveInt(row, valueKey)
			if err != nil {
				err = fmt.Errorf("failed to parse valueKey for row %d: %w in %s", i, err, memoryGrantsPending)
				errs = append(errs, err)
			} else {
				s.mb.RecordSqlserverMemoryGrantsPendingCountDataPoint(now, val.(int64))
			}
		case mirrorWritesTransactionPerSec:
			val, err := retrieveFloat(row, valueKey)
			if err != nil {
				err = fmt.Errorf("failed to parse valueKey for row %d: %w in %s", i, err, mirrorWritesTransactionPerSec)
				errs = append(errs, err)
			} else {
				s.mb.RecordSqlserverTransactionMirrorWriteRateDataPoint(now, val.(float64))
			}
		case numberOfDeadlocksPerSec:
			val, err := retrieveFloat(row, valueKey)
			if err != nil {
				err = fmt.Errorf("failed to parse valueKey for row %d: %w in %s", i, err, numberOfDeadlocksPerSec)
				errs = append(errs, err)
			} else {
				s.mb.RecordSqlserverDeadlockRateDataPoint(now, val.(float64))
			}
		case pageLifeExpectancy:
			val, err := retrieveInt(row, valueKey)
			if err != nil {
				err = fmt.Errorf("failed to parse valueKey for row %d: %w in %s", i, err, pageLifeExpectancy)
				errs = append(errs, err)
			} else {
				s.mb.RecordSqlserverPageLifeExpectancyDataPoint(now, val.(int64))
			}
		case pageLookupsPerSec:
			val, err := retrieveFloat(row, valueKey)
			if err != nil {
				err = fmt.Errorf("failed to parse valueKey for row %d: %w in %s", i, err, pageLookupsPerSec)
				errs = append(errs, err)
			} else {
				s.mb.RecordSqlserverPageLookupRateDataPoint(now, val.(float64))
			}
		case processesBlocked:
			errs = append(errs, s.mb.RecordSqlserverProcessesBlockedDataPoint(now, row[valueKey]))
		case sqlCompilationRate:
			val, err := retrieveFloat(row, valueKey)
			if err != nil {
				err = fmt.Errorf("failed to parse valueKey for row %d: %w in %s", i, err, sqlCompilationRate)
				errs = append(errs, err)
			} else {
				s.mb.RecordSqlserverBatchSQLCompilationRateDataPoint(now, val.(float64))
			}
		case sqlReCompilationsRate:
			val, err := retrieveFloat(row, valueKey)
			if err != nil {
				err = fmt.Errorf("failed to parse valueKey for row %d: %w in %s", i, err, sqlReCompilationsRate)
				errs = append(errs, err)
			} else {
				s.mb.RecordSqlserverBatchSQLRecompilationRateDataPoint(now, val.(float64))
			}
		case transactionDelay:
			val, err := retrieveFloat(row, valueKey)
			if err != nil {
				err = fmt.Errorf("failed to parse valueKey for row %d: %w in %s", i, err, transactionDelay)
				errs = append(errs, err)
			} else {
				s.mb.RecordSqlserverTransactionDelayDataPoint(now, val.(float64))
			}
		case userConnCount:
			val, err := retrieveInt(row, valueKey)
			if err != nil {
				err = fmt.Errorf("failed to parse valueKey for row %d: %w in %s", i, err, userConnCount)
				errs = append(errs, err)
			} else {
				s.mb.RecordSqlserverUserConnectionCountDataPoint(now, val.(int64))
			}
		case usedMemory:
			val, err := retrieveFloat(row, valueKey)
			if err != nil {
				err = fmt.Errorf("failed to parse valueKey for row %d: %w in %s", i, err, usedMemory)
				errs = append(errs, err)
			} else {
				s.mb.RecordSqlserverMemoryUsageDataPoint(now, val.(float64))
			}
		case versionStoreSize:
			val, err := retrieveFloat(row, valueKey)
			if err != nil {
				err = fmt.Errorf("failed to parse valueKey for row %d: %w in %s", i, err, versionStoreSize)
				errs = append(errs, err)
			} else {
				s.mb.RecordSqlserverDatabaseTempdbVersionStoreSizeDataPoint(now, val.(float64))
			}
		}

		s.mb.EmitForResource(metadata.WithResource(rb.Emit()))
	}

	return errors.Join(errs...)
}

func (s *sqlServerScraperHelper) recordDatabaseStatusMetrics(ctx context.Context) error {
	// Constants are the column names of the database status
	const dbOnline = "db_online"
	const dbRestoring = "db_restoring"
	const dbRecovering = "db_recovering"
	const dbPendingRecovery = "db_recoveryPending"
	const dbSuspect = "db_suspect"
	const dbOffline = "db_offline"

	rows, err := s.client.QueryRows(ctx)
	if err != nil {
		if !errors.Is(err, sqlquery.ErrNullValueWarning) {
			return fmt.Errorf("sqlServerScraperHelper failed getting metric rows: %w", err)
		}
		s.logger.Warn("problems encountered getting metric rows", zap.Error(err))
	}

	var errs []error
	now := pcommon.NewTimestampFromTime(time.Now())
	for _, row := range rows {
		rb := s.mb.NewResourceBuilder()
		rb.SetSqlserverComputerName(row[computerNameKey])
		rb.SetSqlserverInstanceName(row[instanceNameKey])
		rb.SetHostName(s.config.Server)
		if !removeServerResourceAttributeFeatureGate.IsEnabled() {
			rb.SetServerAddress(s.config.Server)
			rb.SetServerPort(int64(s.config.Port))
		}

		errs = append(errs, s.mb.RecordSqlserverDatabaseCountDataPoint(now, row[dbOnline], metadata.AttributeDatabaseStatusOnline))
		errs = append(errs, s.mb.RecordSqlserverDatabaseCountDataPoint(now, row[dbRestoring], metadata.AttributeDatabaseStatusRestoring))
		errs = append(errs, s.mb.RecordSqlserverDatabaseCountDataPoint(now, row[dbRecovering], metadata.AttributeDatabaseStatusRecovering))
		errs = append(errs, s.mb.RecordSqlserverDatabaseCountDataPoint(now, row[dbPendingRecovery], metadata.AttributeDatabaseStatusPendingRecovery))
		errs = append(errs, s.mb.RecordSqlserverDatabaseCountDataPoint(now, row[dbSuspect], metadata.AttributeDatabaseStatusSuspect))
		errs = append(errs, s.mb.RecordSqlserverDatabaseCountDataPoint(now, row[dbOffline], metadata.AttributeDatabaseStatusOffline))

		s.mb.EmitForResource(metadata.WithResource(rb.Emit()))
	}

	return errors.Join(errs...)
}

func (s *sqlServerScraperHelper) recordDatabaseWaitMetrics(ctx context.Context) error {
	// Constants are the columns for metrics from query
	const (
		waitCategory = "wait_category"
		waitTimeMs   = "wait_time_ms"
		waitType     = "wait_type"
	)

	rows, err := s.client.QueryRows(ctx)
	if err != nil {
		if !errors.Is(err, sqlquery.ErrNullValueWarning) {
			return fmt.Errorf("sqlServerScraperHelper: %w", err)
		}
		s.logger.Warn("problems encountered getting metric rows", zap.Error(err))
	}

	var errs []error
	now := pcommon.NewTimestampFromTime(time.Now())
	var val any
	for i, row := range rows {
		rb := s.mb.NewResourceBuilder()
		rb.SetSqlserverDatabaseName(row[databaseNameKey])
		rb.SetSqlserverInstanceName(row[instanceNameKey])

		val, err = retrieveFloat(row, waitTimeMs)
		if err != nil {
			errs = append(errs, fmt.Errorf("failed to parse valueKey for row %d: %w in %s", i, err, waitTimeMs))
		} else {
			// The value is divided here because it's stored in SQL Server in ms, need to convert to s
			s.mb.RecordSqlserverOsWaitDurationDataPoint(now, val.(float64)/1e3, row[waitCategory], row[waitType])
		}

		s.mb.EmitForResource(metadata.WithResource(rb.Emit()))
	}

	return errors.Join(errs...)
}

func (s *sqlServerScraperHelper) recordDatabaseQueryTextAndPlan(ctx context.Context, topQueryCount uint) (pcommon.Resource, error) {
	// Constants are the column names of the database status
	const (
		executionCount = "execution_count"
		logicalReads   = "total_logical_reads"
		logicalWrites  = "total_logical_writes"
		physicalReads  = "total_physical_reads"
		queryHash      = "query_hash"
		queryPlan      = "query_plan"
		queryPlanHash  = "query_plan_hash"
		queryText      = "query_text"
		rowsReturned   = "total_rows"
		// the time returned from mssql is in microsecond
		totalElapsedTime = "total_elapsed_time"
		totalGrant       = "total_grant_kb"
		// the time returned from mssql is in microsecond
		totalWorkerTime = "total_worker_time"

		dbSystemNameVal = "microsoft.sql_server"
	)

	resources := pcommon.NewResource()

	rows, err := s.client.QueryRows(
		ctx,
		sql.Named("lookbackTime", -s.config.LookbackTime),
		sql.Named("topNValue", s.config.TopQueryCount),
		sql.Named("instanceName", s.config.InstanceName),
	)
	if err != nil {
		if !errors.Is(err, sqlquery.ErrNullValueWarning) {
			return resources, fmt.Errorf("sqlServerScraperHelper failed getting rows: %w", err)
		}
		s.logger.Warn("problems encountered getting log rows", zap.Error(err))
	}
	var errs []error

	totalElapsedTimeDiffsMicrosecond := make([]int64, len(rows))

	for i, row := range rows {
		queryHashVal := hex.EncodeToString([]byte(row[queryHash]))
		queryPlanHashVal := hex.EncodeToString([]byte(row[queryPlanHash]))

		elapsedTimeMicrosecond, err := strconv.ParseInt(row[totalElapsedTime], 10, 64)
		if err != nil {
			s.logger.Info(fmt.Sprintf("sqlServerScraperHelper failed getting rows: %s", err))
			errs = append(errs, err)
		} else {
			// we're trying to get the queries that used the most time.
			// caching the total elapsed time (in microsecond) and compare in the next scrape.
			if cached, diff := s.cacheAndDiff(queryHashVal, queryPlanHashVal, totalElapsedTime, elapsedTimeMicrosecond); cached && diff > 0 {
				totalElapsedTimeDiffsMicrosecond[i] = diff
			}
		}
	}

	// sort the rows based on the totalElapsedTimeDiffs in descending order,
	// only report first T(T=topQueryCount) rows.
	rows = sortRows(rows, totalElapsedTimeDiffsMicrosecond, topQueryCount)

	// sort the totalElapsedTimeDiffs in descending order as well
	sort.Slice(totalElapsedTimeDiffsMicrosecond, func(i, j int) bool { return totalElapsedTimeDiffsMicrosecond[i] > totalElapsedTimeDiffsMicrosecond[j] })

	resourcesAdded := false
	now := time.Now()
	timestamp := pcommon.NewTimestampFromTime(now)
	s.lastExecutionTimestamp = now
	for i, row := range rows {
		// skipping the rest of the rows as totalElapsedTimeDiffs is sorted in descending order
		if totalElapsedTimeDiffsMicrosecond[i] == 0 {
			break
		}
		totalElapsedTimeVal := float64(totalElapsedTimeDiffsMicrosecond[i]) / 1_000_000

		// reporting human-readable query hash and query hash plan
		queryHashVal := hex.EncodeToString([]byte(row[queryHash]))
		queryPlanHashVal := hex.EncodeToString([]byte(row[queryPlanHash]))

		queryTextVal := s.retrieveValue(row, queryText, &errs, func(row sqlquery.StringMap, columnName string) (any, error) {
			statement := row[columnName]
			obfuscated, err := obfuscateSQL(statement)
			if err != nil {
				s.logger.Error(fmt.Sprintf("failed to obfuscate SQL statement: %v", statement))
				return statement, nil
			}

			return obfuscated, nil
		})

		executionCountVal := s.retrieveValue(row, executionCount, &errs, retrieveInt)
		cached, executionCountVal := s.cacheAndDiff(queryHashVal, queryPlanHashVal, executionCount, executionCountVal.(int64))
		if !cached {
			executionCountVal = int64(0)
		}

		logicalReadsVal := s.retrieveValue(row, logicalReads, &errs, retrieveInt)
		cached, logicalReadsVal = s.cacheAndDiff(queryHashVal, queryPlanHashVal, logicalReads, logicalReadsVal.(int64))
		if !cached {
			logicalReadsVal = int64(0)
		}

		logicalWritesVal := s.retrieveValue(row, logicalWrites, &errs, retrieveInt)
		cached, logicalWritesVal = s.cacheAndDiff(queryHashVal, queryPlanHashVal, logicalWrites, logicalWritesVal.(int64))
		if !cached {
			logicalWritesVal = int64(0)
		}

		physicalReadsVal := s.retrieveValue(row, physicalReads, &errs, retrieveInt)
		cached, physicalReadsVal = s.cacheAndDiff(queryHashVal, queryPlanHashVal, physicalReads, physicalReadsVal.(int64))
		if !cached {
			physicalReadsVal = int64(0)
		}

		queryPlanVal := s.retrieveValue(row, queryPlan, &errs, func(row sqlquery.StringMap, columnName string) (any, error) { return obfuscateXMLPlan(row[columnName]) })

		rowsReturnedVal := s.retrieveValue(row, rowsReturned, &errs, retrieveInt)
		cached, rowsReturnedVal = s.cacheAndDiff(queryHashVal, queryPlanHashVal, rowsReturned, rowsReturnedVal.(int64))
		if !cached {
			rowsReturnedVal = int64(0)
		}

		totalGrantVal := s.retrieveValue(row, totalGrant, &errs, retrieveInt)
		cached, totalGrantVal = s.cacheAndDiff(queryHashVal, queryPlanHashVal, totalGrant, totalGrantVal.(int64))
		if !cached {
			totalGrantVal = int64(0)
		}

		totalWorkerTimeVal := s.retrieveValue(row, totalWorkerTime, &errs, retrieveInt)
		cached, totalWorkerTimeVal = s.cacheAndDiff(queryHashVal, queryPlanHashVal, totalWorkerTime, totalWorkerTimeVal.(int64))
		totalWorkerTimeInSecVal := float64(0)
		if cached {
			totalWorkerTimeInSecVal = float64(totalWorkerTimeVal.(int64)) / 1_000_000
		}

		s.logger.Debug(fmt.Sprintf("QueryHash: %v, PlanHash: %v, DataRow: %v", queryHashVal, queryPlanHashVal, row))

		if !resourcesAdded {
			resourceAttributes := resources.Attributes()
			resourceAttributes.PutStr("host.name", s.config.Server)
			resourceAttributes.PutStr("sqlserver.computer.name", row[computerNameKey])
			resourceAttributes.PutStr("sqlserver.instance.name", row[instanceNameKey])

			resourcesAdded = true
		}
		s.lb.RecordDbServerTopQueryEvent(
			context.Background(),
			timestamp,
			totalWorkerTimeInSecVal,
			queryTextVal.(string),
			executionCountVal.(int64),
			logicalReadsVal.(int64),
			logicalWritesVal.(int64),
			physicalReadsVal.(int64),
			queryHashVal,
			queryPlanVal.(string),
			queryPlanHashVal,
			rowsReturnedVal.(int64),
			totalElapsedTimeVal,
			totalGrantVal.(int64),
			s.config.Server,
			int64(s.config.Port),
			dbSystemNameVal)
	}
	return resources, errors.Join(errs...)
}

func (s *sqlServerScraperHelper) retrieveValue(
	row sqlquery.StringMap,
	column string,
	errs *[]error,
	valueRetriever func(sqlquery.StringMap, string) (any, error),
) any {
	value, err := valueRetriever(row, column)
	if err != nil {
		s.logger.Error(fmt.Sprintf("sqlServerScraperHelper failed parsing %s. original value: %s, err: %s", column, row[column], err))
		*errs = append(*errs, err)
	}

	return value
}

// cacheAndDiff store row(in int) with query hash and query plan hash variables
// (1) returns true if the key is cached before
// (2) returns positive value if the value is larger than the cached value
func (s *sqlServerScraperHelper) cacheAndDiff(queryHash string, queryPlanHash string, column string, val int64) (bool, int64) {
	if val < 0 {
		return false, 0
	}

	key := queryHash + "-" + queryPlanHash + "-" + column

	cached, ok := s.cache.Get(key)
	if !ok {
		s.cache.Add(key, val)
		return false, val
	}

	if val > cached {
		s.cache.Add(key, val)
		return true, val - cached
	}

	return true, 0
}

type Item struct {
	row      sqlquery.StringMap
	priority int64
	index    int
}

// reference: https://pkg.go.dev/container/heap#example-package-priorityQueue
type priorityQueue []*Item

func (pq priorityQueue) Len() int { return len(pq) }

func (pq priorityQueue) Less(i, j int) bool {
	return pq[i].priority > pq[j].priority
}

func (pq priorityQueue) Swap(i, j int) {
	pq[i], pq[j] = pq[j], pq[i]
	pq[i].index = i
	pq[j].index = j
}

func (pq *priorityQueue) Push(x any) {
	n := len(*pq)
	item := x.(*Item)
	item.index = n
	*pq = append(*pq, item)
}

func (pq *priorityQueue) Pop() any {
	old := *pq
	n := len(old)
	item := old[n-1]
	old[n-1] = nil  // don't stop the GC from reclaiming the item eventually
	item.index = -1 // for safety
	*pq = old[0 : n-1]
	return item
}

// sortRows sorts the rows based on the `values` slice in descending order and return the first M(M=maximum) rows
// Input: (row: [row1, row2, row3], values: [100, 10, 1000], maximum: 2
// Expected Output: (row: [row3, row1]
func sortRows(rows []sqlquery.StringMap, values []int64, maximum uint) []sqlquery.StringMap {
	results := make([]sqlquery.StringMap, 0)

	if len(rows) == 0 ||
		len(values) == 0 ||
		len(rows) != len(values) ||
		maximum <= 0 {
		return []sqlquery.StringMap{}
	}
	pq := make(priorityQueue, len(rows))
	for i, row := range rows {
		value := values[i]
		pq[i] = &Item{
			row:      row,
			priority: value,
			index:    i,
		}
	}
	heap.Init(&pq)

	for pq.Len() > 0 && len(results) < int(maximum) {
		item := heap.Pop(&pq).(*Item)
		results = append(results, item.row)
	}
	return results
}

func retrieveInt(row sqlquery.StringMap, columnName string) (any, error) {
	var err error
	var result int64
	if row[columnName] != "" {
		result, err = strconv.ParseInt(row[columnName], 10, 64)
		if err != nil {
			// SQL Server stores large integers in scientific e notation
			// (eg 123456 is stored as 1.23456e+5)
			// This value cannot be parsed by strconv.ParseInt, but is successfully
			// parsed by strconv.ParseFloat. The goal is here to convert to int
			// even if the stored value is in scientific e notation.
			var resultFloat float64
			resultFloat, err = strconv.ParseFloat(row[columnName], 64)
			if err == nil {
				result = int64(resultFloat)
			}
		}
	} else {
		err = fmt.Errorf("no value found for column %s", columnName)
	}
	return result, err
}

func retrieveIntAndConvert(convert func(int64) any) func(row sqlquery.StringMap, columnName string) (any, error) {
	return func(row sqlquery.StringMap, columnName string) (any, error) {
		result, err := retrieveInt(row, columnName)
		// need to convert even if it failed
		return convert(result.(int64)), err
	}
}

func retrieveFloat(row sqlquery.StringMap, columnName string) (any, error) {
	var err error
	var result float64
	if row[columnName] != "" {
		result, err = strconv.ParseFloat(row[columnName], 64)
	} else {
		err = fmt.Errorf("no value found for column %s", columnName)
	}
	return result, err
}

func (s *sqlServerScraperHelper) recordDatabaseSampleQuery(ctx context.Context) (pcommon.Resource, error) {
	const blockingSessionID = "blocking_session_id"
	const clientAddress = "client_address"
	const clientPort = "client_port"
	const command = "command"
	const contextInfo = "context_info"
	const cpuTimeMillisecond = "cpu_time"
	const dbName = "db_name"
	const deadlockPriority = "deadlock_priority"
	const estimatedCompletionTimeMillisecond = "estimated_completion_time"
	const hostName = "host_name"
	const lockTimeoutMillisecond = "lock_timeout"
	const logicalReads = "logical_reads"
	const openTransactionCount = "open_transaction_count"
	const percentComplete = "percent_complete"
	const queryHash = "query_hash"
	const queryPlanHash = "query_plan_hash"
	const queryStart = "query_start"
	const reads = "reads"
	const requestStatus = "request_status"
	const rowCount = "row_count"
	const sessionID = "session_id"
	const sessionStatus = "session_status"
	const statementText = "statement_text"
	const totalElapsedTimeMillisecond = "total_elapsed_time"
	const transactionID = "transaction_id"
	const transactionIsolationLevel = "transaction_isolation_level"
	const username = "username"
	const waitResource = "wait_resource"
	const waitTimeMillisecond = "wait_time"
	const waitType = "wait_type"
	const writes = "writes"

	rows, err := s.client.QueryRows(
		ctx,
		sql.Named("top", s.config.TopQueryCount),
	)
	resources := pcommon.NewResource()
	if err != nil {
		if !errors.Is(err, sqlquery.ErrNullValueWarning) {
			return resources, fmt.Errorf("sqlServerScraperHelper failed getting log rows: %w", err)
		}
		// in case the sql returned rows contains null value, we just log a warning and continue
		s.logger.Warn("problems encountered getting log rows", zap.Error(err))
	}

	var errs []error

	resourcesAdded := false
	propagator := propagation.TraceContext{}
	timestamp := pcommon.NewTimestampFromTime(time.Now())
<<<<<<< HEAD
=======
	dbSystemNameVal := "microsoft.sql_server"
>>>>>>> 4c1d8afd

	for _, row := range rows {
		queryHashVal := hex.EncodeToString([]byte(row[queryHash]))
		queryPlanHashVal := hex.EncodeToString([]byte(row[queryPlanHash]))

<<<<<<< HEAD
		record := plog.NewLogRecord()
		record.SetTimestamp(timestamp)
		record.SetEventName(eventName)

		// Attributes sorted alphabetically by key
		attributes := []internalAttribute{
			{
				key:            "client.port",
				columnName:     clientPort,
				valueRetriever: retrieveInt,
				valueSetter:    setInt,
			},
			{
				key:            "db.namespace",
				columnName:     dbName,
				valueRetriever: vanillaRetriever,
				valueSetter:    setString,
			},
			{
				key:        "db.query.text",
				columnName: statementText,
				valueRetriever: func(row sqlquery.StringMap, columnName string) (any, error) {
					return obfuscateSQL(row[columnName])
				},
				valueSetter: setString,
			},
			{
				key:            "db.system.name",
				valueRetriever: defaultValueRetriever("microsoft.sql_server"),
				valueSetter:    setString,
			},
			{
				key:            "network.peer.address",
				columnName:     clientAddress,
				valueRetriever: vanillaRetriever,
				valueSetter:    setString,
			},
			{
				key:            "network.peer.port",
				columnName:     clientPort,
				valueRetriever: retrieveInt,
				valueSetter:    setInt,
			},
			// the following ones are the attributes that are not in the semantic conventions
			{
				key:            dbPrefix + blockingSessionID,
				columnName:     blockingSessionID,
				valueRetriever: retrieveInt,
				valueSetter:    setInt,
			},
			{
				key:            dbPrefix + command,
				columnName:     command,
				valueRetriever: vanillaRetriever,
				valueSetter:    setString,
			},
			{
				key:        dbPrefix + cpuTimeMillisecond,
				columnName: cpuTimeMillisecond,
				valueRetriever: retrieveIntAndConvert(func(i int64) any {
					return float64(i) / 1000.0
				}),
				valueSetter: setDouble,
			},
			{
				key:            dbPrefix + deadlockPriority,
				columnName:     deadlockPriority,
				valueRetriever: retrieveInt,
				valueSetter:    setInt,
			},
			{
				key:        dbPrefix + estimatedCompletionTimeMillisecond,
				columnName: estimatedCompletionTimeMillisecond,
				valueRetriever: retrieveIntAndConvert(func(i int64) any {
					return float64(i) / 1000.0
				}),
				valueSetter: setDouble,
			},
			{
				key:        dbPrefix + lockTimeoutMillisecond,
				columnName: lockTimeoutMillisecond,
				valueRetriever: retrieveIntAndConvert(func(i int64) any {
					return float64(i) / 1000.0
				}),
				valueSetter: setDouble,
			},
			{
				key:            dbPrefix + logicalReads,
				columnName:     logicalReads,
				valueRetriever: retrieveInt,
				valueSetter:    setInt,
			},
			{
				key:            dbPrefix + openTransactionCount,
				columnName:     openTransactionCount,
				valueRetriever: retrieveInt,
				valueSetter:    setInt,
			},
			{
				key:            dbPrefix + percentComplete,
				columnName:     percentComplete,
				valueRetriever: retrieveFloat,
				valueSetter:    setDouble,
			},
			{
				key:            dbPrefix + queryHash,
				valueRetriever: defaultValueRetriever(queryHashVal),
				valueSetter:    setString,
			},
			{
				key:            dbPrefix + queryPlanHash,
				valueRetriever: defaultValueRetriever(queryPlanHashVal),
				valueSetter:    setString,
			},
			{
				key:            dbPrefix + queryStart,
				columnName:     queryStart,
				valueRetriever: vanillaRetriever,
				valueSetter:    setString,
			},
			{
				key:            dbPrefix + reads,
				columnName:     reads,
				valueRetriever: retrieveInt,
				valueSetter:    setInt,
			},
			{
				key:            dbPrefix + requestStatus,
				columnName:     requestStatus,
				valueRetriever: vanillaRetriever,
				valueSetter:    setString,
			},
			{
				key:            dbPrefix + rowCount,
				columnName:     rowCount,
				valueRetriever: retrieveInt,
				valueSetter:    setInt,
			},
			{
				key:            dbPrefix + sessionID,
				columnName:     sessionID,
				valueRetriever: retrieveInt,
				valueSetter:    setInt,
			},
			{
				key:            dbPrefix + sessionStatus,
				columnName:     sessionStatus,
				valueRetriever: vanillaRetriever,
				valueSetter:    setString,
			},
			{
				key:        dbPrefix + totalElapsedTimeMillisecond,
				columnName: totalElapsedTimeMillisecond,
				valueRetriever: retrieveIntAndConvert(func(i int64) any {
					return float64(i) / 1000.0
				}),
				valueSetter: setDouble,
			},
			{
				key:            dbPrefix + transactionID,
				columnName:     transactionID,
				valueRetriever: retrieveInt,
				valueSetter:    setInt,
			},
			{
				key:            dbPrefix + transactionIsolationLevel,
				columnName:     transactionIsolationLevel,
				valueRetriever: retrieveInt,
				valueSetter:    setInt,
			},
			{
				key:            "user.name",
				columnName:     username,
				valueRetriever: vanillaRetriever,
				valueSetter:    setString,
			},
			{
				key:            dbPrefix + waitResource,
				columnName:     waitResource,
				valueRetriever: vanillaRetriever,
				valueSetter:    setString,
			},
			{
				key:        dbPrefix + waitTimeMillisecond,
				columnName: waitTimeMillisecond,
				valueRetriever: retrieveIntAndConvert(func(i int64) any {
					return float64(i) / 1000.0
				}),
				valueSetter: setDouble,
			},
			{
				key:            dbPrefix + waitType,
				columnName:     waitType,
				valueRetriever: vanillaRetriever,
				valueSetter:    setString,
			},
			{
				key:            dbPrefix + writes,
				columnName:     writes,
				valueRetriever: retrieveInt,
				valueSetter:    setInt,
			},
		}

		spanContext := trace.SpanContextFromContext(propagator.Extract(context.Background(), propagation.MapCarrier{
=======
		clientPortVal := s.retrieveValue(row, clientPort, &errs, retrieveInt).(int64)
		dbNamespaceVal := row[dbName]
		queryTextVal := s.retrieveValue(row, statementText, &errs, func(row sqlquery.StringMap, columnName string) (any, error) {
			statement := row[columnName]
			obfuscated, err := obfuscateSQL(statement)
			if err != nil {
				s.logger.Error(fmt.Sprintf("failed to obfuscate SQL statement: %v", statement))
				return statement, nil
			}
			return obfuscated, nil
		}).(string)
		networkPeerAddressVal := row[clientAddress]
		networkPeerPortVal := s.retrieveValue(row, clientPort, &errs, retrieveInt).(int64)
		blockSessionIDVal := s.retrieveValue(row, blockingSessionID, &errs, retrieveInt).(int64)
		commandVal := row[command]
		cpuTimeSecondVal := s.retrieveValue(row, cpuTimeMillisecond, &errs, retrieveIntAndConvert(func(i int64) any {
			return float64(i) / 1000.0
		})).(float64)
		deadlockPriorityVal := s.retrieveValue(row, deadlockPriority, &errs, retrieveInt).(int64)
		estimatedCompletionTimeSecondVal := s.retrieveValue(row, estimatedCompletionTimeMillisecond, &errs, retrieveIntAndConvert(func(i int64) any {
			return float64(i) / 1000.0
		})).(float64)
		lockTimeoutSecondVal := s.retrieveValue(row, lockTimeoutMillisecond, &errs, retrieveIntAndConvert(func(i int64) any {
			return float64(i) / 1000.0
		})).(float64)
		logicalReadsVal := s.retrieveValue(row, logicalReads, &errs, retrieveInt).(int64)
		openTransactionCountVal := s.retrieveValue(row, openTransactionCount, &errs, retrieveInt).(int64)
		percentCompleteVal := s.retrieveValue(row, percentComplete, &errs, retrieveFloat).(float64)
		queryStartVal := row[queryStart]
		readsVal := s.retrieveValue(row, reads, &errs, retrieveInt).(int64)
		requestStatusVal := row[requestStatus]
		rowCountVal := s.retrieveValue(row, rowCount, &errs, retrieveInt).(int64)
		sessionIDVal := s.retrieveValue(row, sessionID, &errs, retrieveInt).(int64)
		sessionStatusVal := row[sessionStatus]
		totalElapsedTimeSecondVal := s.retrieveValue(row, totalElapsedTimeMillisecond, &errs, retrieveIntAndConvert(func(i int64) any {
			return float64(i) / 1000.0
		})).(float64)
		transactionIDVal := s.retrieveValue(row, transactionID, &errs, retrieveInt).(int64)
		transactionIsolationLevelVal := s.retrieveValue(row, transactionIsolationLevel, &errs, retrieveInt).(int64)
		usernameVal := row[username]
		waitResourceVal := row[waitResource]
		waitTimeSecondVal := s.retrieveValue(row, waitTimeMillisecond, &errs, retrieveIntAndConvert(func(i int64) any {
			return float64(i) / 1000.0
		})).(float64)
		waitTypeVal := row[waitType]
		writesVal := s.retrieveValue(row, writes, &errs, retrieveInt).(int64)

		contextFromQuery := propagator.Extract(context.Background(), propagation.MapCarrier{
>>>>>>> 4c1d8afd
			"traceparent": row[contextInfo],
		})

		spanContext := trace.SpanContextFromContext(contextFromQuery)
		contextInfoVal := ""

		if !spanContext.IsValid() {
			contextInfoVal = hex.EncodeToString([]byte(row[contextInfo]))
		}

		// client.address: use host_name if it has value, if not, use client_net_address.
		// this value may not be accurate if
		// - there is proxy in the middle of sql client and sql server. Or
		// - host_name value is empty or not accurate.
		var clientAddressVal string
		if row[hostName] != "" {
			clientAddressVal = row[hostName]
		} else {
			clientAddressVal = row[clientAddress]
		}

		s.lb.RecordDbServerQuerySampleEvent(
			contextFromQuery,
			timestamp, clientAddressVal, clientPortVal,
			dbNamespaceVal, queryTextVal, dbSystemNameVal,
			networkPeerAddressVal, networkPeerPortVal,
			blockSessionIDVal, contextInfoVal,
			commandVal, cpuTimeSecondVal,
			deadlockPriorityVal, estimatedCompletionTimeSecondVal,
			lockTimeoutSecondVal, logicalReadsVal,
			openTransactionCountVal, percentCompleteVal, queryHashVal, queryPlanHashVal,
			queryStartVal, readsVal,
			requestStatusVal, rowCountVal,
			sessionIDVal, sessionStatusVal,
			totalElapsedTimeSecondVal, transactionIDVal, transactionIsolationLevelVal,
			waitResourceVal, waitTimeSecondVal, waitTypeVal, writesVal, usernameVal,
		)

		if !resourcesAdded {
			resourceAttributes := resources.Attributes()
			resourceAttributes.PutStr("host.name", s.config.Server)
			resourceAttributes.PutStr("sqlserver.computer.name", row[computerNameKey])
			resourceAttributes.PutStr("sqlserver.instance.name", row[instanceNameKey])

			resourcesAdded = true
		}
	}
	return resources, errors.Join(errs...)
}<|MERGE_RESOLUTION|>--- conflicted
+++ resolved
@@ -975,222 +975,12 @@
 	resourcesAdded := false
 	propagator := propagation.TraceContext{}
 	timestamp := pcommon.NewTimestampFromTime(time.Now())
-<<<<<<< HEAD
-=======
 	dbSystemNameVal := "microsoft.sql_server"
->>>>>>> 4c1d8afd
 
 	for _, row := range rows {
 		queryHashVal := hex.EncodeToString([]byte(row[queryHash]))
 		queryPlanHashVal := hex.EncodeToString([]byte(row[queryPlanHash]))
 
-<<<<<<< HEAD
-		record := plog.NewLogRecord()
-		record.SetTimestamp(timestamp)
-		record.SetEventName(eventName)
-
-		// Attributes sorted alphabetically by key
-		attributes := []internalAttribute{
-			{
-				key:            "client.port",
-				columnName:     clientPort,
-				valueRetriever: retrieveInt,
-				valueSetter:    setInt,
-			},
-			{
-				key:            "db.namespace",
-				columnName:     dbName,
-				valueRetriever: vanillaRetriever,
-				valueSetter:    setString,
-			},
-			{
-				key:        "db.query.text",
-				columnName: statementText,
-				valueRetriever: func(row sqlquery.StringMap, columnName string) (any, error) {
-					return obfuscateSQL(row[columnName])
-				},
-				valueSetter: setString,
-			},
-			{
-				key:            "db.system.name",
-				valueRetriever: defaultValueRetriever("microsoft.sql_server"),
-				valueSetter:    setString,
-			},
-			{
-				key:            "network.peer.address",
-				columnName:     clientAddress,
-				valueRetriever: vanillaRetriever,
-				valueSetter:    setString,
-			},
-			{
-				key:            "network.peer.port",
-				columnName:     clientPort,
-				valueRetriever: retrieveInt,
-				valueSetter:    setInt,
-			},
-			// the following ones are the attributes that are not in the semantic conventions
-			{
-				key:            dbPrefix + blockingSessionID,
-				columnName:     blockingSessionID,
-				valueRetriever: retrieveInt,
-				valueSetter:    setInt,
-			},
-			{
-				key:            dbPrefix + command,
-				columnName:     command,
-				valueRetriever: vanillaRetriever,
-				valueSetter:    setString,
-			},
-			{
-				key:        dbPrefix + cpuTimeMillisecond,
-				columnName: cpuTimeMillisecond,
-				valueRetriever: retrieveIntAndConvert(func(i int64) any {
-					return float64(i) / 1000.0
-				}),
-				valueSetter: setDouble,
-			},
-			{
-				key:            dbPrefix + deadlockPriority,
-				columnName:     deadlockPriority,
-				valueRetriever: retrieveInt,
-				valueSetter:    setInt,
-			},
-			{
-				key:        dbPrefix + estimatedCompletionTimeMillisecond,
-				columnName: estimatedCompletionTimeMillisecond,
-				valueRetriever: retrieveIntAndConvert(func(i int64) any {
-					return float64(i) / 1000.0
-				}),
-				valueSetter: setDouble,
-			},
-			{
-				key:        dbPrefix + lockTimeoutMillisecond,
-				columnName: lockTimeoutMillisecond,
-				valueRetriever: retrieveIntAndConvert(func(i int64) any {
-					return float64(i) / 1000.0
-				}),
-				valueSetter: setDouble,
-			},
-			{
-				key:            dbPrefix + logicalReads,
-				columnName:     logicalReads,
-				valueRetriever: retrieveInt,
-				valueSetter:    setInt,
-			},
-			{
-				key:            dbPrefix + openTransactionCount,
-				columnName:     openTransactionCount,
-				valueRetriever: retrieveInt,
-				valueSetter:    setInt,
-			},
-			{
-				key:            dbPrefix + percentComplete,
-				columnName:     percentComplete,
-				valueRetriever: retrieveFloat,
-				valueSetter:    setDouble,
-			},
-			{
-				key:            dbPrefix + queryHash,
-				valueRetriever: defaultValueRetriever(queryHashVal),
-				valueSetter:    setString,
-			},
-			{
-				key:            dbPrefix + queryPlanHash,
-				valueRetriever: defaultValueRetriever(queryPlanHashVal),
-				valueSetter:    setString,
-			},
-			{
-				key:            dbPrefix + queryStart,
-				columnName:     queryStart,
-				valueRetriever: vanillaRetriever,
-				valueSetter:    setString,
-			},
-			{
-				key:            dbPrefix + reads,
-				columnName:     reads,
-				valueRetriever: retrieveInt,
-				valueSetter:    setInt,
-			},
-			{
-				key:            dbPrefix + requestStatus,
-				columnName:     requestStatus,
-				valueRetriever: vanillaRetriever,
-				valueSetter:    setString,
-			},
-			{
-				key:            dbPrefix + rowCount,
-				columnName:     rowCount,
-				valueRetriever: retrieveInt,
-				valueSetter:    setInt,
-			},
-			{
-				key:            dbPrefix + sessionID,
-				columnName:     sessionID,
-				valueRetriever: retrieveInt,
-				valueSetter:    setInt,
-			},
-			{
-				key:            dbPrefix + sessionStatus,
-				columnName:     sessionStatus,
-				valueRetriever: vanillaRetriever,
-				valueSetter:    setString,
-			},
-			{
-				key:        dbPrefix + totalElapsedTimeMillisecond,
-				columnName: totalElapsedTimeMillisecond,
-				valueRetriever: retrieveIntAndConvert(func(i int64) any {
-					return float64(i) / 1000.0
-				}),
-				valueSetter: setDouble,
-			},
-			{
-				key:            dbPrefix + transactionID,
-				columnName:     transactionID,
-				valueRetriever: retrieveInt,
-				valueSetter:    setInt,
-			},
-			{
-				key:            dbPrefix + transactionIsolationLevel,
-				columnName:     transactionIsolationLevel,
-				valueRetriever: retrieveInt,
-				valueSetter:    setInt,
-			},
-			{
-				key:            "user.name",
-				columnName:     username,
-				valueRetriever: vanillaRetriever,
-				valueSetter:    setString,
-			},
-			{
-				key:            dbPrefix + waitResource,
-				columnName:     waitResource,
-				valueRetriever: vanillaRetriever,
-				valueSetter:    setString,
-			},
-			{
-				key:        dbPrefix + waitTimeMillisecond,
-				columnName: waitTimeMillisecond,
-				valueRetriever: retrieveIntAndConvert(func(i int64) any {
-					return float64(i) / 1000.0
-				}),
-				valueSetter: setDouble,
-			},
-			{
-				key:            dbPrefix + waitType,
-				columnName:     waitType,
-				valueRetriever: vanillaRetriever,
-				valueSetter:    setString,
-			},
-			{
-				key:            dbPrefix + writes,
-				columnName:     writes,
-				valueRetriever: retrieveInt,
-				valueSetter:    setInt,
-			},
-		}
-
-		spanContext := trace.SpanContextFromContext(propagator.Extract(context.Background(), propagation.MapCarrier{
-=======
 		clientPortVal := s.retrieveValue(row, clientPort, &errs, retrieveInt).(int64)
 		dbNamespaceVal := row[dbName]
 		queryTextVal := s.retrieveValue(row, statementText, &errs, func(row sqlquery.StringMap, columnName string) (any, error) {
@@ -1239,7 +1029,6 @@
 		writesVal := s.retrieveValue(row, writes, &errs, retrieveInt).(int64)
 
 		contextFromQuery := propagator.Extract(context.Background(), propagation.MapCarrier{
->>>>>>> 4c1d8afd
 			"traceparent": row[contextInfo],
 		})
 
