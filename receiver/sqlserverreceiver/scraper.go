--- conflicted
+++ resolved
@@ -27,28 +27,13 @@
 )
 
 const (
-	computerNameKey = "computer_name"
-	instanceNameKey = "sql_instance"
+	computerNameKey  = "computer_name"
+	instanceNameKey  = "sql_instance"
+	serverAddressKey = "server.address"
+	serverPortKey    = "server.port"
 )
 
 type sqlServerScraperHelper struct {
-<<<<<<< HEAD
-	id                  component.ID
-	sqlQuery            string
-	instanceName        string
-	scrapeCfg           scraperhelper.ControllerConfig
-	clientProviderFunc  sqlquery.ClientProviderFunc
-	dbProviderFunc      sqlquery.DbProviderFunc
-	logger              *zap.Logger
-	telemetry           sqlquery.TelemetryConfig
-	client              sqlquery.DbClient
-	db                  *sql.DB
-	mb                  *metadata.MetricsBuilder
-	maxQuerySampleCount uint
-	lookbackTime        uint
-	topQueryCount       uint
-	cache               *lru.Cache[string, int64]
-=======
 	id                 component.ID
 	config             *Config
 	sqlQuery           string
@@ -59,7 +44,7 @@
 	client             sqlquery.DbClient
 	db                 *sql.DB
 	mb                 *metadata.MetricsBuilder
->>>>>>> 22e75c8c
+	cache               *lru.Cache[string, int64]
 }
 
 var (
@@ -72,30 +57,9 @@
 	telemetry sqlquery.TelemetryConfig,
 	dbProviderFunc sqlquery.DbProviderFunc,
 	clientProviderFunc sqlquery.ClientProviderFunc,
-<<<<<<< HEAD
-	mb *metadata.MetricsBuilder,
-	maxQuerySampleCount uint,
-	lookbackTime uint,
-	topQueryCount uint,
-	cache *lru.Cache[string, int64],
-) *sqlServerScraperHelper {
-	return &sqlServerScraperHelper{
-		id:                  id,
-		sqlQuery:            query,
-		instanceName:        instanceName,
-		scrapeCfg:           scrapeCfg,
-		logger:              logger,
-		telemetry:           telemetry,
-		dbProviderFunc:      dbProviderFunc,
-		clientProviderFunc:  clientProviderFunc,
-		mb:                  mb,
-		maxQuerySampleCount: maxQuerySampleCount,
-		lookbackTime:        lookbackTime,
-		topQueryCount:       topQueryCount,
-		cache:               cache,
-=======
 	params receiver.Settings,
 	cfg *Config,
+	cache *lru.Cache[string, int64],
 ) *sqlServerScraperHelper {
 	return &sqlServerScraperHelper{
 		id:                 id,
@@ -106,7 +70,7 @@
 		dbProviderFunc:     dbProviderFunc,
 		clientProviderFunc: clientProviderFunc,
 		mb:                 metadata.NewMetricsBuilder(cfg.MetricsBuilderConfig, params),
->>>>>>> 22e75c8c
+		cache:               cache,
 	}
 }
 
@@ -148,8 +112,8 @@
 
 func (s *sqlServerScraperHelper) ScrapeLogs(ctx context.Context) (plog.Logs, error) {
 	switch s.sqlQuery {
-	case getSQLServerQueryTextAndPlanQuery(s.instanceName, s.maxQuerySampleCount, s.lookbackTime):
-		return s.recordDatabaseQueryTextAndPlan(ctx, s.topQueryCount)
+	case getSQLServerQueryTextAndPlanQuery(s.config.InstanceName, s.config.MaxQuerySampleCount, s.config.LookbackTime):
+		return s.recordDatabaseQueryTextAndPlan(ctx, s.config.TopQueryCount)
 	default:
 		return plog.Logs{}, fmt.Errorf("Attempted to get logs from unsupported query: %s", s.sqlQuery)
 	}
@@ -427,6 +391,8 @@
 
 		record.Attributes().PutStr(computerNameKey, row[computerNameKey])
 		record.Attributes().PutStr(instanceNameKey, row[instanceNameKey])
+		record.Attributes().PutStr(serverAddressKey, s.config.Server)
+		record.Attributes().PutInt(serverPortKey, int64(s.config.Port))
 
 		record.Attributes().PutStr(dbPrefix+queryHash, queryHashVal)
 		record.Attributes().PutStr(dbPrefix+queryPlanHash, queryPlanHashVal)
